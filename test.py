# This program basically exists to give a sample implementation using the
# framework that's been developed, and to allow me to test and debug my
# calculations as I go along.  At some point a more formal/organized test
# framework should be written - particularly if anyone else ever wants to build
# off this - but for the moment, this will suffice.

from calcs.rogue.Aldriana import AldrianasRogueDamageCalculator
from calcs.rogue.Aldriana import settings

from objects import buffs
from objects import stats
from objects.rogue import rogue_talents
from objects.rogue import rogue_glyphs


# Set up buffs and make sure things at least vaguely work.
test_buffs = buffs.Buffs('stat_multiplier_buff',
    'crit_chance_buff',
    'melee_haste_buff',
    'attack_power_buff',
    'str_and_agi_buff',
    'armor_debuff',
    'spell_damage_debuff',
    'spell_crit_debuff'
    )

assert test_buffs.crit_chance_buff
assert not test_buffs.bleed_damage_debuff


# Set up weapons and make sure things at least vaguely work.
<<<<<<< HEAD
test_mh = stats.Weapon(.5*(665+999), 1.8, 'dagger')
test_oh = stats.Weapon(.5*(453+842), 1.4, 'dagger')
test_ranged = stats.Weapon(.5*(1097+1646), 2.2, 'thrown')
=======
test_mh = stats.Weapon(737, 1.8, is_dagger=True)
test_oh = stats.Weapon(573, 1.4, is_dagger=True)
test_ranged = stats.Weapon(1104, 2.0, is_thrown=True)
>>>>>>> 054c998e

assert test_mh._normalization_speed == 1.7
assert test_oh._normalization_speed == 1.7
assert test_ranged._normalization_speed == 2.1


# Set up procs and make sure things at least vaguely work.
<<<<<<< HEAD
test_procs = stats.Procs('heroic_deaths_verdict')

assert test_procs.heroic_deaths_verdict
=======
test_procs = stats.Procs('chaotic_metagem', 'heroic_deaths_verdict')

assert test_procs.chaotic_metagem
>>>>>>> 054c998e
assert not test_procs.heroic_sharpened_twilight_scale

# Set up gear buffs and make sure things at leat vaguely work
test_gear_buffs = stats.GearBuffs('chaotic_metagem')
assert test_gear_buffs.chaotic_metagem
assert not test_gear_buffs.rogue_t11_2pc

# Set up a calcs object and make sure things at least vaguely work.  Stat
# values are currently pulled from a level 80 gear set, which I will fix as
# soon as I can find or put together a decent estimate of stats for, say, level
# 85 heroic dungeon gear.

<<<<<<< HEAD
test_stats = stats.Stats(10, 2271, 303, 876, 343, 170, 878, 528, test_mh, test_oh, test_ranged, test_procs, test_gear_buffs)
=======
test_stats = stats.Stats(20, 3485, 190, 1517, 1086, 641, 899, 666, test_mh, test_oh, test_ranged, test_procs)
>>>>>>> 054c998e

assert test_stats.mastery == 666


# Initialize talents and test.

test_talents = rogue_talents.RogueTalents('0333230113022110321', '0020000000000000000', '33')

assert test_talents.assassination.master_poisoner == 1
assert test_talents.combat.killing_spree == 0
assert test_talents.subtlety.opportunity == 3


# Set up glyphs and test.
glyph_list = ['backstab', 'mutilate', 'rupture']
test_glyphs = rogue_glyphs.RogueGlyphs(*glyph_list)

assert test_glyphs.backstab
assert not test_glyphs.vendetta


# Set up settings.
test_cycle = settings.AssassinationCycle()
test_settings = settings.Settings(test_cycle, response_time=1)

# Build a DPS object, and test some functions.
calculator = AldrianasRogueDamageCalculator(test_stats, test_talents, test_glyphs, test_buffs, test_settings)

assert calculator.oh_penalty() == .5
assert calculator.assassins_resolve()

print calculator.backstab_damage(9001)
print calculator.mutilate_damage(9001)

calculator.init_assassination()<|MERGE_RESOLUTION|>--- conflicted
+++ resolved
@@ -29,15 +29,9 @@
 
 
 # Set up weapons and make sure things at least vaguely work.
-<<<<<<< HEAD
-test_mh = stats.Weapon(.5*(665+999), 1.8, 'dagger')
-test_oh = stats.Weapon(.5*(453+842), 1.4, 'dagger')
-test_ranged = stats.Weapon(.5*(1097+1646), 2.2, 'thrown')
-=======
-test_mh = stats.Weapon(737, 1.8, is_dagger=True)
-test_oh = stats.Weapon(573, 1.4, is_dagger=True)
-test_ranged = stats.Weapon(1104, 2.0, is_thrown=True)
->>>>>>> 054c998e
+test_mh = stats.Weapon(737, 1.8, 'dagger')
+test_oh = stats.Weapon(573, 1.4, 'dagger')
+test_ranged = stats.Weapon(1104, 2.0, 'thrown')
 
 assert test_mh._normalization_speed == 1.7
 assert test_oh._normalization_speed == 1.7
@@ -45,15 +39,9 @@
 
 
 # Set up procs and make sure things at least vaguely work.
-<<<<<<< HEAD
 test_procs = stats.Procs('heroic_deaths_verdict')
 
 assert test_procs.heroic_deaths_verdict
-=======
-test_procs = stats.Procs('chaotic_metagem', 'heroic_deaths_verdict')
-
-assert test_procs.chaotic_metagem
->>>>>>> 054c998e
 assert not test_procs.heroic_sharpened_twilight_scale
 
 # Set up gear buffs and make sure things at leat vaguely work
@@ -66,11 +54,7 @@
 # soon as I can find or put together a decent estimate of stats for, say, level
 # 85 heroic dungeon gear.
 
-<<<<<<< HEAD
-test_stats = stats.Stats(10, 2271, 303, 876, 343, 170, 878, 528, test_mh, test_oh, test_ranged, test_procs, test_gear_buffs)
-=======
-test_stats = stats.Stats(20, 3485, 190, 1517, 1086, 641, 899, 666, test_mh, test_oh, test_ranged, test_procs)
->>>>>>> 054c998e
+test_stats = stats.Stats(20, 3485, 190, 1517, 1086, 641, 899, 666, test_mh, test_oh, test_ranged, test_procs, test_gear_buffs)
 
 assert test_stats.mastery == 666
 
