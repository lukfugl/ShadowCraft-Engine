class Stats(object):
    # For the moment, lets define this as raw stats from gear + race; AP is
    # only AP bonuses from gear and level.  Do not include multipliers like
    # Vitality and Sinister Calling; this is just raw stats.  See calcs page
    # rows 1-9 from my WotLK spreadsheets to see how these are typically
    # defined, though the numbers will need to updated for level 85.

    DEFAULT_LEVEL = 85
    MELEE_HIT_RATING_CONVERSION = {85:120.109001159667969}
    SPELL_HIT_RATING_CONVERSION = {85:102.445999145507812}
    CRIT_RATING_CONVERSION = {85:179.279998779296875}
    HASTE_RATING_CONVERSION = {85:128.057006835937500}
    EXPERTISE_RATING_CONVERSION = {85:30.027200698852539 * 4}
    MASTERY_RATING_CONVERSION = {85:179.279998779296875}

    def __init__(self, str, agi, ap, crit, hit, exp, haste, mastery, mh, oh, ranged, procs, gear_buffs):
        # This will need to be adjusted if at any point we want to support
        # other classes, but this is probably the easiest way to do it for
        # the moment.
        self.str = str
        self.agi = agi
        self.ap = ap
        self.crit = crit
        self.hit = hit
        self.exp = exp
        self.haste = haste
        self.mastery = mastery
        self.mh = mh
        self.oh = oh
        self.ranged = ranged
        self.procs = procs
        self.gear_buffs = gear_buffs

    # As noted elsewhere, these asserts probably should be exceptions
    # once we have good agreement on how they will be caught/handled
    def get_mastery_from_rating(self, rating=None, level=DEFAULT_LEVEL):
        if level in self.MASTERY_RATING_CONVERSION:
            if rating is None:
                rating = self.mastery
            return 8 + rating / self.MASTERY_RATING_CONVERSION[level]
        else:
            assert False, "No conversion factor available for level %(level)d" % {'level': level}

    def get_melee_hit_from_rating(self, rating=None, level=DEFAULT_LEVEL):
        if level in self.MELEE_HIT_RATING_CONVERSION:
            if rating is None:
                rating = self.hit
            return rating / (100 * self.MELEE_HIT_RATING_CONVERSION[level])
        else:
            assert False, "No conversion factor available for level %(level)d" % {'level': level}

    def get_expertise_from_rating(self, rating=None, level=DEFAULT_LEVEL):
        if level in self.EXPERTISE_RATING_CONVERSION:
            if rating is None:
                rating = self.exp
            return rating / (100 * self.EXPERTISE_RATING_CONVERSION[level])
        else:
            assert False, "No conversion factor available for level %(level)d" % {'level': level}

    def get_spell_hit_from_rating(self, rating=None, level=DEFAULT_LEVEL):
        if level in self.SPELL_HIT_RATING_CONVERSION:
            if rating is None:
                rating = self.hit
            return rating / (100 * self.SPELL_HIT_RATING_CONVERSION[level])
        else:
            assert False, "No conversion factor available for level %(level)d" % {'level': level}

    def get_crit_from_rating(self, rating=None, level=DEFAULT_LEVEL):
        if level in self.CRIT_RATING_CONVERSION:
            if rating is None:
                rating = self.crit
            return rating / (100 * self.CRIT_RATING_CONVERSION[level])
        else:
            assert False, "No conversion factor available for level %(level)d" % {'level': level}

    def get_haste_multiplier_from_rating(self, rating=None, level=DEFAULT_LEVEL):
        if level in self.HASTE_RATING_CONVERSION:
            if rating is None:
                rating = self.haste
            return 1 + rating / (100 * self.HASTE_RATING_CONVERSION[level])
        else:
            assert False, "No conversion factor available for level %(level)d" % {'level': level}

class Weapon(object):
    def __init__(self, damage, speed, weapon_type):
        self.average_damage =  damage
        self.speed = speed
        self.type = weapon_type

        if self.type == 'thrown':
            self._normalization_speed = 2.1
        elif self.type in ['gun','bow']:
            self._normalization_speed = 2.8
        elif self.type in ['2h_sword', '2h_mace', '2h_axe', 'polearm']:
            self._normalization_speed = 3.3
        elif self.type == 'dagger':
            self._normalization_speed = 1.7
        else:
            self._normalization_speed = 2.4

    def damage(self, ap=0):
        return self.average_damage + self.speed * ap/14.

    def normalized_damage(self, ap=0):
        return self.average_damage + self._normalization_speed * ap/14.

    def dps(self, ap=0):
        return self.average_damage / self.speed + ap/14.


class Procs(object):
    # For the moment I'm just going to take procs as a list of proc names;
    # we can worry about a more robust proc system later.
    #
    # Activated racials moved to race.Race, gear-based buffs that aren't
    # static stat increases moved to stats.GearBuffs. -Rac
    #
    # Will also need to build a decent list of procs to support at some point.
    allowed_procs = frozenset([
        'heroic_deaths_verdict',
        'heroic_sharpened_twilight_scale',
<<<<<<< HEAD
        'rogue_t11_4pc',
        'rogue_t10_4pc',
        'hurricane',
        'darkmoon_card_hurricane',
        'unheeded_warning',
        'fluid_death',                      #stacks on-hit, should be a proc
        'essence_of_the_cyclone'
=======
        'chaotic_metagem',
        'potion_of_the_tolvir'
>>>>>>> 054c998e
    ])

    def __init__(self, *args):
        for arg in args:
            if arg in self.allowed_procs:
                setattr(self, arg, True)

    def __getattr__(self, name):
        # Any proc we haven't assigned a value to, we don't have.
        if name in self.allowed_procs:
            return False
        object.__getattribute__(self, name)

#Catch-all for non-proc gear based buffs (static or activated)
class GearBuffs(object):
    allowed_buffs = frozenset([
        'leather_specialization',       #Increase %stat by 5%
        'rogue_t10_2pc',
        'relentless_metagem',           #Increase critical damage by 3%
        'chaotic_metagem',              #Increase critical damage by 3%
        'rogue_t11_2pc',                #Increase crit chance for BS, Mut, SS by 5%
        'engineer_glove_enchant',
        'unsolvable_riddle',
        'demon_panther'
    ])

    def __init__(self, *args):
        for arg in args:
            if arg in self.allowed_buffs:
                setattr(self, arg, True)

    def __getattr__(self, name):
        # Any proc we haven't assigned a value to, we don't have.
        if name in self.allowed_buffs:
            return False
        object.__getattribute__(self, name)

    def chaotic_metagem_value(self):
        if self.chaotic_metagem:
            return .03
        else:
            return 0

    def rogue_t11_2pc_value(self):
        if self.rogue_t11_2pc:
            return .05
        else:
            return 0

    def leather_specialization_value(self):
        if self.leather_specialization:
            return .05
        else:
            return 0<|MERGE_RESOLUTION|>--- conflicted
+++ resolved
@@ -119,7 +119,6 @@
     allowed_procs = frozenset([
         'heroic_deaths_verdict',
         'heroic_sharpened_twilight_scale',
-<<<<<<< HEAD
         'rogue_t11_4pc',
         'rogue_t10_4pc',
         'hurricane',
@@ -127,10 +126,6 @@
         'unheeded_warning',
         'fluid_death',                      #stacks on-hit, should be a proc
         'essence_of_the_cyclone'
-=======
-        'chaotic_metagem',
-        'potion_of_the_tolvir'
->>>>>>> 054c998e
     ])
 
     def __init__(self, *args):
@@ -154,7 +149,8 @@
         'rogue_t11_2pc',                #Increase crit chance for BS, Mut, SS by 5%
         'engineer_glove_enchant',
         'unsolvable_riddle',
-        'demon_panther'
+        'demon_panther',
+        'potion_of_the_tolvir'
     ])
 
     def __init__(self, *args):
